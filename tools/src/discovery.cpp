--- conflicted
+++ resolved
@@ -1,274 +1,3 @@
-// Implementation of AST discovery + validation
-
-#include "discovery.hpp"
-
-#include "axis_expander.hpp"
-#include "discovery_utils.hpp"
-#include "parse.hpp"
-#include "render.hpp"
-#include "type_kind.hpp"
-#include "validate.hpp"
-
-#include <algorithm>
-#include <clang/AST/Decl.h>
-#include <clang/Basic/SourceManager.h>
-#include <fmt/core.h>
-#include <llvm/Support/raw_ostream.h>
-#include <optional>
-#include <set>
-#include <string>
-#include <utility>
-
-using namespace clang;
-using namespace clang::ast_matchers;
-using gentest::codegen::classify_type;
-using gentest::codegen::quote_for_type;
-using gentest::codegen::TypeKind;
-
-namespace gentest::codegen {
-
-TestCaseCollector::TestCaseCollector(std::vector<TestCaseInfo> &out) : out_(out) {}
-
-void TestCaseCollector::report(const FunctionDecl &func, const SourceManager &sm, std::string_view message) const {
-    const SourceLocation  loc     = sm.getSpellingLoc(func.getBeginLoc());
-    const llvm::StringRef file    = sm.getFilename(loc);
-    const unsigned        line    = sm.getSpellingLineNumber(loc);
-    const std::string     subject = func.getQualifiedNameAsString();
-    const std::string     locpfx  = !file.empty() ? fmt::format("{}:{}: ", file.str(), line) : std::string{};
-    const std::string     subj    = !subject.empty() ? fmt::format(" ({})", subject) : std::string{};
-    llvm::errs() << fmt::format("gentest_codegen: {}{}{}\n", locpfx, message, subj);
-}
-
-void TestCaseCollector::run(const MatchFinder::MatchResult &result) {
-    const auto *func = result.Nodes.getNodeAs<FunctionDecl>("gentest.func");
-    if (func == nullptr) {
-        return;
-    }
-
-    const auto *sm   = result.SourceManager;
-    const auto &lang = result.Context->getLangOpts();
-
-    // Allow templated functions; instantiation handled by codegen.
-
-    auto loc = func->getBeginLoc();
-    if (loc.isInvalid()) {
-        return;
-    }
-    if (loc.isMacroID()) {
-        loc = sm->getExpansionLoc(loc);
-    }
-
-    if (!sm->isWrittenInMainFile(loc)) {
-        return;
-    }
-
-    if (sm->isInSystemHeader(loc) || sm->isWrittenInBuiltinFile(loc)) {
-        return;
-    }
-
-    // Inline classification to support template/parameter expansion
-    const auto  collected = collect_gentest_attributes_for(*func, *sm);
-    const auto &parsed    = collected.gentest;
-    auto        emit      = [&](std::string_view message) { this->report(*func, *sm, message); };
-    for (const auto &message : collected.other_namespaces) {
-        emit(fmt::format("attribute '{}' ignored (unsupported attribute namespace)", message));
-    }
-    if (parsed.empty())
-        return;
-    auto summary = validate_attributes(parsed, [&](const std::string &m) {
-        had_error_ = true;
-        emit(m);
-    });
-    if (!summary.case_name.has_value())
-        return;
-    if (!func->doesThisDeclarationHaveABody())
-        return;
-
-    // 'fixtures(...)' applies only to free functions; reject on member functions.
-    if (!summary.fixtures_types.empty()) {
-        if (llvm::isa<CXXMethodDecl>(func)) {
-            had_error_ = true;
-            emit("'fixtures(...)' is not supported on member tests");
-            return;
-        }
-    }
-
-    std::string qualified = func->getQualifiedNameAsString();
-    if (qualified.empty())
-        qualified = func->getNameAsString();
-    if (qualified.find("(anonymous namespace)") != std::string::npos) {
-        llvm::errs() << fmt::format("gentest_codegen: ignoring test in anonymous namespace: {}\n", qualified);
-        return;
-    }
-    auto file_loc = sm->getFileLoc(func->getLocation());
-    auto filename = sm->getFilename(file_loc);
-    if (filename.empty())
-        return;
-    unsigned lnum = sm->getSpellingLineNumber(file_loc);
-
-    // Validate template attribute usage and collect declaration order (optional under flag).
-    std::vector<disc::TParam> fn_params_order;
-    if (!summary.template_sets.empty() || !summary.template_nttp_sets.empty()) {
-        if (!disc::collect_template_params(*func, fn_params_order)) {
-#ifndef GENTEST_DISABLE_TEMPLATE_VALIDATION
-            had_error_ = true;
-            emit("'template(...)' attributes present but function is not a template");
-            return;
-#else
-            fn_params_order.clear(); // fallback to attribute order later
-#endif
-        }
-#ifndef GENTEST_DISABLE_TEMPLATE_VALIDATION
-        if (!fn_params_order.empty()) {
-            if (!disc::validate_template_attributes(summary.template_sets, summary.template_nttp_sets, fn_params_order,
-                                                    [&](const std::string &m) {
-                                                        had_error_ = true;
-                                                        emit(m);
-                                                    })) {
-                return;
-            }
-        }
-#endif
-    }
-
-    // Build combined template argument combinations
-    std::vector<std::vector<std::string>> combined_tpl_combos;
-    if (!summary.template_sets.empty() || !summary.template_nttp_sets.empty()) {
-#ifndef GENTEST_DISABLE_TEMPLATE_VALIDATION
-        if (!fn_params_order.empty()) {
-            combined_tpl_combos = disc::build_template_arg_combos(summary.template_sets, summary.template_nttp_sets, fn_params_order);
-        } else
-#endif
-        {
-            combined_tpl_combos = disc::build_template_arg_combos_attr_order(summary.template_sets, summary.template_nttp_sets);
-        }
-    }
-    if (combined_tpl_combos.empty())
-        combined_tpl_combos.push_back({});
-
-    auto make_qualified = [&](const std::vector<std::string> &tpl_ordered) {
-        if (tpl_ordered.empty())
-            return qualified;
-        std::string q = qualified;
-        q += '<';
-        for (std::size_t i = 0; i < tpl_ordered.size(); ++i) {
-            if (i)
-                q += ", ";
-            q += tpl_ordered[i];
-        }
-        q += '>';
-        return q;
-    };
-    auto make_display = [&](const std::string &base, const std::vector<std::string> &tpl_ordered, const std::string &call_args) {
-        std::string nm = base;
-        if (!tpl_ordered.empty()) {
-            nm += '<';
-            for (std::size_t i = 0; i < tpl_ordered.size(); ++i) {
-                if (i)
-                    nm += ",";
-                nm += tpl_ordered[i];
-            }
-            nm += '>';
-        }
-        if (!call_args.empty()) {
-            nm += '(';
-            nm += call_args;
-            nm += ')';
-        }
-        return nm;
-    };
-    // Determine the enclosing scope for qualifying unqualified fixture types
-    std::string enclosing_scope;
-    if (auto p = qualified.rfind("::"); p != std::string::npos)
-        enclosing_scope = qualified.substr(0, p);
-
-    auto add_case = [&](const std::vector<std::string> &tpl_ordered, const std::string &call_args) {
-        TestCaseInfo info{};
-        info.qualified_name = make_qualified(tpl_ordered);
-        info.display_name   = make_display(*summary.case_name, tpl_ordered, call_args);
-        info.filename       = filename.str();
-        info.line           = lnum;
-        info.tags           = summary.tags;
-        info.requirements   = summary.requirements;
-        info.should_skip    = summary.should_skip;
-        info.skip_reason    = summary.skip_reason;
-        info.template_args  = tpl_ordered;
-        info.call_arguments = call_args;
-        // Qualify fixture type names if unqualified, using the function's enclosing scope
-        if (!summary.fixtures_types.empty()) {
-            for (const auto &ty : summary.fixtures_types) {
-                if (ty.find("::") != std::string::npos)
-                    info.free_fixtures.push_back(ty);
-                else if (!enclosing_scope.empty())
-                    info.free_fixtures.push_back(enclosing_scope + "::" + ty);
-                else
-                    info.free_fixtures.push_back(ty);
-            }
-        }
-        if (const auto *method = llvm::dyn_cast<CXXMethodDecl>(func)) {
-            if (const auto *record = method->getParent()) {
-                const auto class_attrs = collect_gentest_attributes_for(*record, *sm);
-                for (const auto &message : class_attrs.other_namespaces)
-                    emit(fmt::format("attribute '{}' ignored (unsupported attribute namespace)", message));
-                auto fixture_summary        = validate_fixture_attributes(class_attrs.gentest, [&](const std::string &m) {
-                    had_error_ = true;
-                    emit(m);
-                });
-                info.fixture_qualified_name = record->getQualifiedNameAsString();
-                info.fixture_stateful       = fixture_summary.stateful;
-            }
-        }
-        std::string key = info.qualified_name + "#" + info.display_name + "@" + info.filename + ":" + std::to_string(info.line);
-        if (seen_.insert(key).second)
-            out_.push_back(std::move(info));
-    };
-
-    if (!summary.parameter_sets.empty() || !summary.param_packs.empty()) {
-<<<<<<< HEAD
-        // Build Cartesian product of parameter values across axes
-        std::vector<std::vector<std::string>> axes_vals;
-        axes_vals.reserve(summary.parameter_sets.size());
-        for (const auto &ps : summary.parameter_sets)
-            axes_vals.push_back(ps.values);
-        std::vector<std::vector<std::string>> val_combos = gentest::codegen::util::cartesian(axes_vals);
-        // Track scalar types in order
-        std::vector<std::string> scalar_types;
-        for (const auto &ps : summary.parameter_sets)
-            scalar_types.push_back(ps.type_name);
-        // Build pack combos: each element carries concatenated args and types
-        using ArgTypes = std::pair<std::vector<std::string>, std::vector<std::string>>;
-        std::vector<ArgTypes> pack_combos{{}}; // start with empty (args, types)
-        for (const auto &pp : summary.param_packs) {
-            std::vector<ArgTypes> next;
-            for (const auto &partial : pack_combos) {
-                for (const auto &row : pp.rows) {
-                    ArgTypes nt = partial;
-                    nt.first.insert(nt.first.end(), row.begin(), row.end());
-                    nt.second.insert(nt.second.end(), pp.types.begin(), pp.types.end());
-                    next.push_back(std::move(nt));
-                }
-            }
-            pack_combos = std::move(next);
-        }
-        if (pack_combos.empty())
-            pack_combos.push_back({{}, {}});
-        // No expansion guardrails: generate all combinations as requested by attributes.
-
-        for (const auto &tpl_combo : combined_tpl_combos) {
-            for (const auto &pack : pack_combos) {
-                for (const auto &vals : val_combos) {
-                    std::string              call;
-                    std::vector<std::string> types_concat = pack.second; // pack types
-=======
-        std::vector<std::string> scalar_types;
-        const auto val_combos  = disc::build_value_arg_combos(summary.parameter_sets, scalar_types);
-        const auto pack_combos = disc::build_pack_arg_combos(summary.param_packs);
-        for (const auto &tpl_combo : combined_tpl_combos) {
-            for (const auto &pack : pack_combos) {
-                for (const auto &vals : val_combos) {
-                    std::string call;
-                    std::vector<std::string> types_concat = pack.types;
->>>>>>> f13e5dba
                     types_concat.insert(types_concat.end(), scalar_types.begin(), scalar_types.end());
                     std::vector<std::string> args_concat = pack.args;
                     args_concat.insert(args_concat.end(), vals.begin(), vals.end());
@@ -363,4 +92,119 @@
 
 bool TestCaseCollector::has_errors() const { return had_error_; }
 
+} // namespace gentest::codegen        std::vector<std::string> scalar_types;
+        const auto val_combos  = disc::build_value_arg_combos(summary.parameter_sets, scalar_types);
+        const auto pack_combos = disc::build_pack_arg_combos(summary.param_packs);
+        for (const auto &tpl_combo : combined_tpl_combos) {
+            for (const auto &pack : pack_combos) {
+                for (const auto &vals : val_combos) {
+                    std::string call;
+                    std::vector<std::string> types_concat = pack.types;
+                    types_concat.insert(types_concat.end(), scalar_types.begin(), scalar_types.end());
+                    std::vector<std::string> args_concat = pack.args;
+                    args_concat.insert(args_concat.end(), vals.begin(), vals.end());
+                    for (std::size_t i = 0; i < args_concat.size(); ++i) {
+                        if (i)
+                            call += ", ";
+                        const auto &ty   = types_concat[i];
+                        auto        kind = classify_type(ty);
+                        call += quote_for_type(kind, args_concat[i], ty);
+                    }
+                    add_case(tpl_combo, call);
+                }
+            }
+        }pes_concat.insert(types_concat.end(), scalar_types.begin(), scalar_types.end());
+                    std::vector<std::string> args_concat = pack.args;
+                    args_concat.insert(args_concat.end(), vals.begin(), vals.end());
+                    for (std::size_t i = 0; i < args_concat.size(); ++i) {
+                        if (i)
+                            call += ", ";
+                        const auto &ty   = types_concat[i];
+                        auto        kind = classify_type(ty);
+                        call += quote_for_type(kind, args_concat[i], ty);
+                    }
+                    add_case(tpl_combo, call);
+                }
+            }
+        }
+    } else {
+        for (const auto &tpl_combo : combined_tpl_combos)
+            add_case(tpl_combo, "");
+    }
+}
+
+std::optional<TestCaseInfo> TestCaseCollector::classify(const FunctionDecl &func, const SourceManager &sm, const LangOptions &lang) const {
+    (void)lang;
+
+    const auto  collected = collect_gentest_attributes_for(func, sm);
+    const auto &parsed    = collected.gentest;
+
+    for (const auto &message : collected.other_namespaces) {
+        report(func, sm, fmt::format("attribute '{}' ignored (unsupported attribute namespace)", message));
+    }
+
+    if (parsed.empty()) {
+        return std::nullopt;
+    }
+
+    auto summary = validate_attributes(parsed, [&](const std::string &m) {
+        had_error_ = true;
+        report(func, sm, m);
+    });
+
+    if (!summary.case_name.has_value()) {
+        return std::nullopt;
+    }
+
+    if (!func.doesThisDeclarationHaveABody()) {
+        return std::nullopt;
+    }
+
+    std::string qualified = func.getQualifiedNameAsString();
+    if (qualified.empty()) {
+        qualified = func.getNameAsString();
+    }
+    if (qualified.find("(anonymous namespace)") != std::string::npos) {
+        llvm::errs() << fmt::format("gentest_codegen: ignoring test in anonymous namespace: {}\n", qualified);
+        return std::nullopt;
+    }
+
+    auto file_loc = sm.getFileLoc(func.getLocation());
+    auto filename = sm.getFilename(file_loc);
+    if (filename.empty()) {
+        return std::nullopt;
+    }
+
+    unsigned line = sm.getSpellingLineNumber(file_loc);
+
+    TestCaseInfo info{};
+    info.qualified_name = std::move(qualified);
+    info.display_name   = std::move(*summary.case_name);
+    info.filename       = filename.str();
+    info.line           = line;
+    info.tags           = std::move(summary.tags);
+    info.requirements   = std::move(summary.requirements);
+    info.should_skip    = summary.should_skip;
+    info.skip_reason    = std::move(summary.skip_reason);
+
+    // If this is a method, collect fixture attributes from the parent class/struct.
+    if (const auto *method = llvm::dyn_cast<CXXMethodDecl>(&func)) {
+        if (const auto *record = method->getParent()) {
+            const auto class_attrs = collect_gentest_attributes_for(*record, sm);
+            for (const auto &message : class_attrs.other_namespaces) {
+                report(func, sm, fmt::format("attribute '{}' ignored (unsupported attribute namespace)", message));
+            }
+            auto fixture_summary        = validate_fixture_attributes(class_attrs.gentest, [&](const std::string &m) {
+                had_error_ = true;
+                report(func, sm, m);
+            });
+            info.fixture_qualified_name = record->getQualifiedNameAsString();
+            info.fixture_stateful       = fixture_summary.stateful;
+        }
+    }
+    return info;
+}
+
+bool TestCaseCollector::has_errors() const { return had_error_; }
+
 } // namespace gentest::codegen