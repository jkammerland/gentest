--- conflicted
+++ resolved
@@ -147,9 +147,6 @@
         return collected;
     }
 
-<<<<<<< HEAD
-    const llvm::StringRef buffer = sm.getBufferData(file_id);
-=======
     const llvm::StringRef buffer         = sm.getBufferData(file_id);
     auto                  scan_back_from = [&](unsigned start_offset) {
         std::size_t cursor = start_offset;
@@ -225,7 +222,6 @@
             cursor = static_cast<unsigned>(open);
         }
     };
->>>>>>> 3e7d968e
 
     const unsigned name_offset = sm.getFileOffset(sm.getSpellingLoc(rec.getLocation()));
     scan_attributes_before(collected, buffer, name_offset);
