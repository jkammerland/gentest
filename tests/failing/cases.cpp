--- conflicted
+++ resolved
@@ -1,26 +1,9 @@
 #include "gentest/runner.h"
 using namespace gentest::asserts;
 
-<<<<<<< HEAD
-// Ensure mock target types are visible before the registry is included.
-namespace failing {
-#include "mocking/types.h"
-}
-
-#ifndef GENTEST_BUILDING_MOCKS
-#include "gentest/mock.h"
-#endif
-
-namespace failing {
-
-#ifndef GENTEST_BUILDING_MOCKS
-
-[[using gentest: test("failing/single")]]
-=======
 namespace [[using gentest: suite("failing")]] failing {
 
 [[using gentest: test("single")]]
->>>>>>> 3e7d968e
 void will_fail() {
     using namespace gentest::asserts;
     EXPECT_TRUE(false, "non-fatal 1");
@@ -28,14 +11,4 @@
     ASSERT_TRUE(false, "fatal now");
 }
 
-[[using gentest: test("failing/mock_args/mismatch")]]
-void mock_args_mismatch() {
-    gentest::mock<mocking::Calculator> mock_calc;
-    gentest::expect(mock_calc, &mocking::Calculator::compute).with(1, 2).returns(3);
-
-    mocking::Calculator *iface = &mock_calc;
-    (void)iface->compute(12, 30); // mismatch triggers one failure
-}
-#endif
-
 } // namespace failing