# Repository Guidelines

## Project Structure & Module Organization
`include/gentest/` exposes the public headers (`runner.h`, `attributes.h`) that other targets consume. The `src/` tree builds the sample `gentest` executable and publishes those headers through an interface library. Code generation lives in `tools/gentest_codegen`, our clang-tooling binary that scans annotated cases and emits `test_impl.cpp` sources. The helper macro wiring sits in `cmake/GentestCodegen.cmake`, and each suite under `tests/` combines handwritten `cases.cpp`, generated `test_impl.cpp`, and `support/test_entry.cpp`.

## Build, Test, and Development Commands
<<<<<<< HEAD
Configure a local build with `cmake --preset=debug`, then compile via `cmake --build --preset=debug`. Run the full test suite using `ctest --preset=debug --output-on-failure`. To refresh generated code for a suite, rebuild its target (e.g. `cmake --build --preset=debug --target gentest_unit_tests`). Sanitizer workflows are available through `cmake --workflow --preset=alusan` and reuse the same codegen pipeline.
=======
- Preferred workflow (system LLVM/Clang 20+): `cmake --preset=debug-system`, `cmake --build --preset=debug-system`, then `ctest --preset=debug-system --output-on-failure`.
- Legacy vcpkg workflow (downloads its own LLVM toolchain): `cmake --preset=debug`, `cmake --build --preset=debug`, then `ctest --preset=debug --output-on-failure`.
- Regenerate codegen artefacts by rebuilding the relevant test target (`cmake --build --preset=debug --target gentest_unit_tests`).
- Sanitizer runs are exposed via presets (`cmake --workflow --preset=alusan`) and reuse the same code-generation path.
- Keep `compile_commands.json` enabled (`CMAKE_EXPORT_COMPILE_COMMANDS`) so `gentest_codegen` can reuse the active compilation database.
>>>>>>> 3e7d968e

## Coding Style & Naming Conventions
Follow the repo `.clang-format` (LLVM-derived, 4-space indent, 140-column limit) before committing. `.clang-tidy` checks `src`, `include`, and `tests`; run `ninja clang-tidy` from the build tree or invoke `clang-tidy` manually with the exported compilation database. Use lowercase snake_case for filenames, PascalCase for types, and camelCase for functions. Keep public symbols within the `gentest` namespace to avoid ABI mismatches.

## Testing Guidelines
Author suite cases in `tests/<suite>/cases.cpp` and annotate functions with `[[using gentest : test("suite/name"), ...]]` so the generator can discover them. Extend `tests/CMakeLists.txt` with `gentest_attach_codegen(TARGET ...)` to add generated sources automatically. Executables accept `--list` to enumerate cases and return non-zero on any `gentest::failure`; always run `ctest` locally prior to submitting changes.

## Commit & Pull Request Guidelines
Write short, imperative commit subjects (example: `Implement clang codegen attach helper`) and add body context when the change needs justification. Reference related issues or downstream consumers using trailers such as `Refs: #123`. Pull requests should outline scope, mention the build presets exercised (unit/integration and sanitizers when relevant), and include snippets of failing output when documenting regressions or flaky behavior.

## Tooling & Configuration Tips
Ensure `CMAKE_EXPORT_COMPILE_COMMANDS` remains enabled so `gentest_codegen` and tooling share an up-to-date compilation database. Keep your local environment aligned with `vcpkg.json` by letting CMake handle dependency bootstrapping, and pin any new packages in that manifest when required.<|MERGE_RESOLUTION|>--- conflicted
+++ resolved
@@ -4,15 +4,11 @@
 `include/gentest/` exposes the public headers (`runner.h`, `attributes.h`) that other targets consume. The `src/` tree builds the sample `gentest` executable and publishes those headers through an interface library. Code generation lives in `tools/gentest_codegen`, our clang-tooling binary that scans annotated cases and emits `test_impl.cpp` sources. The helper macro wiring sits in `cmake/GentestCodegen.cmake`, and each suite under `tests/` combines handwritten `cases.cpp`, generated `test_impl.cpp`, and `support/test_entry.cpp`.
 
 ## Build, Test, and Development Commands
-<<<<<<< HEAD
-Configure a local build with `cmake --preset=debug`, then compile via `cmake --build --preset=debug`. Run the full test suite using `ctest --preset=debug --output-on-failure`. To refresh generated code for a suite, rebuild its target (e.g. `cmake --build --preset=debug --target gentest_unit_tests`). Sanitizer workflows are available through `cmake --workflow --preset=alusan` and reuse the same codegen pipeline.
-=======
 - Preferred workflow (system LLVM/Clang 20+): `cmake --preset=debug-system`, `cmake --build --preset=debug-system`, then `ctest --preset=debug-system --output-on-failure`.
 - Legacy vcpkg workflow (downloads its own LLVM toolchain): `cmake --preset=debug`, `cmake --build --preset=debug`, then `ctest --preset=debug --output-on-failure`.
 - Regenerate codegen artefacts by rebuilding the relevant test target (`cmake --build --preset=debug --target gentest_unit_tests`).
 - Sanitizer runs are exposed via presets (`cmake --workflow --preset=alusan`) and reuse the same code-generation path.
 - Keep `compile_commands.json` enabled (`CMAKE_EXPORT_COMPILE_COMMANDS`) so `gentest_codegen` can reuse the active compilation database.
->>>>>>> 3e7d968e
 
 ## Coding Style & Naming Conventions
 Follow the repo `.clang-format` (LLVM-derived, 4-space indent, 140-column limit) before committing. `.clang-tidy` checks `src`, `include`, and `tests`; run `ninja clang-tidy` from the build tree or invoke `clang-tidy` manually with the exported compilation database. Use lowercase snake_case for filenames, PascalCase for types, and camelCase for functions. Keep public symbols within the `gentest` namespace to avoid ABI mismatches.
